--- conflicted
+++ resolved
@@ -9,12 +9,7 @@
            'compass', 'email', 'filechooser', 'flash', 'gps', 'gravity',
            'gyroscope', 'irblaster', 'light', 'orientation', 'notification',
            'proximity', 'sms', 'tts', 'uniqueid', 'vibrator', 'wifi',
-<<<<<<< HEAD
-           'temperature', 'humidity')
-
-=======
-           'temperature', 'spatialorientation', 'brightness', 'storagepath')
->>>>>>> e05b06ee
+           'temperature', 'humidity', 'spatialorientation', 'brightness', 'storagepath')
 
 __version__ = '1.3.1dev'
 
@@ -94,10 +89,8 @@
 #: Temperature proxy to :class:`plyer.facades.Temperature`
 temperature = Proxy('temperature', facades.Temperature)
 
-<<<<<<< HEAD
 #: Humidity proxy to :class:`plyer.facades.Humidity`
 humidity = Proxy('humidity', facades.Humidity)
-=======
 #: SpatialOrientation proxy to :class:`plyer.facades.SpatialOrientation`
 spatialorientation = Proxy('spatialorientation', facades.SpatialOrientation)
 
@@ -105,5 +98,4 @@
 brightness = Proxy('brightness', facades.Brightness)
 
 #: StoragePath proxy to :class:`plyer.facades.StoragePath`
-storagepath = Proxy('storagepath', facades.StoragePath)
->>>>>>> e05b06ee
+storagepath = Proxy('storagepath', facades.StoragePath)