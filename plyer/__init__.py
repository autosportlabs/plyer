--- conflicted
+++ resolved
@@ -5,14 +5,9 @@
 '''
 
 __all__ = ('accelerometer', 'audio', 'battery', 'call', 'camera', 'compass',
-<<<<<<< HEAD
-           'email', 'filechooser', 'gps', 'gyroscope', 'irblaster', 'light',
-           'notification', 'orientation', 'sms', 'tts', 'uniqueid', 'vibrator',
-=======
            'email', 'filechooser', 'flash', 'gps', 'gyroscope', 'irblaster',
-           'orientation', 'notification', 'sms', 'tts', 'uniqueid', 'vibrator',
->>>>>>> 45e5e609
-           'wifi')
+           'light', 'notification', 'orientation', 'sms', 'tts', 'uniqueid',
+           'vibrator', 'wifi')
 
 __version__ = '1.2.5dev'
 
