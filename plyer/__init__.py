--- conflicted
+++ resolved
@@ -5,15 +5,9 @@
 '''
 
 __all__ = ('accelerometer', 'audio', 'battery', 'call', 'camera', 'compass',
-<<<<<<< HEAD
-           'email', 'filechooser', 'gps', 'gyroscope', 'irblaster',
+           'email', 'filechooser', 'flash', 'gps', 'gyroscope', 'irblaster',
            'orientation', 'notification', 'proximity', 'sms', 'tts', 'uniqueid',
            'vibrator', 'wifi')
-=======
-           'email', 'filechooser', 'flash', 'gps', 'gyroscope', 'irblaster',
-           'orientation', 'notification', 'sms', 'tts', 'uniqueid', 'vibrator',
-           'wifi')
->>>>>>> 45e5e609
 
 __version__ = '1.2.5dev'
 
