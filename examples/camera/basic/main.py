'''
Basic camera example
Default picture is saved as
<<<<<<< HEAD
/sdcard/org.test.cameraexample/enter_file_name_here.jpg
=======
    /sdcard/org.test.cameraexample/enter_file_name_here.jpg
>>>>>>> 74e5d606
'''

from os import getcwd
from os.path import exists
from os.path import splitext

import kivy
kivy.require('1.8.0')

from kivy.app import App
from kivy.properties import ObjectProperty
from kivy.uix.floatlayout import FloatLayout
from kivy.uix.popup import Popup
from kivy.logger import Logger

from plyer import camera


class CameraDemo(FloatLayout):
    def __init__(self):
        super(CameraDemo, self).__init__()
        self.cwd = getcwd() + "/"
        self.ids.path_label.text = self.cwd

    def do_capture(self):
        filepath = self.cwd + self.ids.filename_text.text
        ext = splitext(filepath)[-1].lower()

        if(exists(filepath)):
            popup = MsgPopup("Picture with this name already exists!")
            popup.open()
            return False

        try:
            camera.take_picture(filename=filepath,
                                on_complete=self.camera_callback)
        except NotImplementedError:
<<<<<<< HEAD
            popup = MsgPopup(
                "This feature has not yet been implemented for this platform.")
=======
            msg = "This feature has not yet been implemented for this platform."
            popup = MsgPopup(msg=msg)
>>>>>>> 74e5d606
            popup.open()

    def camera_callback(self, filepath):
        if(exists(filepath)):
            popup = MsgPopup("Picture saved!")
            popup.open()
        else:
            popup = MsgPopup("Could not save your picture!")
            popup.open()


class CameraDemoApp(App):
    def __init__(self):
        super(CameraDemoApp, self).__init__()
        self.demo = None

    def build(self):
        self.demo = CameraDemo()
        return self.demo

    def on_pause(self):
        return True

    def on_resume(self):
        pass


class MsgPopup(Popup):
    def __init__(self, msg):
        super(MsgPopup, self).__init__()
        self.ids.message_label.text = msg


if __name__ == '__main__':
    CameraDemoApp().run()<|MERGE_RESOLUTION|>--- conflicted
+++ resolved
@@ -1,11 +1,7 @@
 '''
 Basic camera example
 Default picture is saved as
-<<<<<<< HEAD
 /sdcard/org.test.cameraexample/enter_file_name_here.jpg
-=======
-    /sdcard/org.test.cameraexample/enter_file_name_here.jpg
->>>>>>> 74e5d606
 '''
 
 from os import getcwd
@@ -43,13 +39,8 @@
             camera.take_picture(filename=filepath,
                                 on_complete=self.camera_callback)
         except NotImplementedError:
-<<<<<<< HEAD
             popup = MsgPopup(
                 "This feature has not yet been implemented for this platform.")
-=======
-            msg = "This feature has not yet been implemented for this platform."
-            popup = MsgPopup(msg=msg)
->>>>>>> 74e5d606
             popup.open()
 
     def camera_callback(self, filepath):
